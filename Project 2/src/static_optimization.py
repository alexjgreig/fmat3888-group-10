"""
Static Portfolio Optimization Module for Question 2(a-e)
Implements efficient frontier, minimum variance portfolio, and portfolio comparisons
"""

import os
import numpy as np
import pandas as pd
<<<<<<< HEAD
from scipy.optimize import minimize
from typing import Dict, List, Optional, Tuple
=======
from scipy.optimize import minimize, LinearConstraint, Bounds
from scipy.stats import norm
from typing import Dict, List, Tuple, Optional
>>>>>>> 8c2159ca
import matplotlib.pyplot as plt
import seaborn as sns
import warnings

try:
    from .constraints_config import (
        TARGET_CONSTRAINTS,
        get_asset_bounds,
        get_growth_target,
        get_growth_tolerance,
    )
except ImportError:  # pragma: no cover - allow standalone execution
    from constraints_config import (
        TARGET_CONSTRAINTS,
        get_asset_bounds,
        get_growth_target,
        get_growth_tolerance,
    )

warnings.filterwarnings('ignore')


class StaticPortfolioOptimizer:
    """Static portfolio optimization using Markowitz framework"""

<<<<<<< HEAD
    def __init__(
        self,
        expected_returns: pd.Series,
        cov_matrix: pd.DataFrame,
        risk_free_rate: float = 0.02,
    ):
=======
    def __init__(self, expected_returns: pd.Series, cov_matrix: pd.DataFrame,
                 risk_free_rate: float = 0.02, returns_data: Optional[pd.DataFrame] = None):
>>>>>>> 8c2159ca
        """
        Initialize portfolio optimizer

        Args:
            expected_returns: Expected annual returns for each asset
            cov_matrix: Annualized covariance matrix
            risk_free_rate: Annual risk-free rate
            returns_data: Optional historical returns (monthly) for additional analytics
        """
        self.expected_returns = expected_returns.sort_index()
        self.cov_matrix = cov_matrix.loc[self.expected_returns.index, self.expected_returns.index]
        self.risk_free_rate = risk_free_rate
<<<<<<< HEAD
        self.n_assets = len(self.expected_returns)
        self.asset_names = self.expected_returns.index.tolist()
=======
        self.n_assets = len(expected_returns)
        self.asset_names = expected_returns.index.tolist()
        self.returns_data = returns_data
>>>>>>> 8c2159ca

        # Identify growth and defensive assets
        self.growth_indices = [i for i, name in enumerate(self.asset_names) if "[G]" in name]
        self.defensive_indices = [i for i, name in enumerate(self.asset_names) if "[D]" in name]

        # Target parameters from requirements
        self.target_return = 0.05594  # CPI + 3%
        bounds_lookup = get_asset_bounds(tuple(self.asset_names))
        self.asset_bounds = np.array([bounds_lookup[name] for name in self.asset_names])
        self.lower_bounds = np.array([b[0] for b in self.asset_bounds])
        self.upper_bounds = np.array([b[1] for b in self.asset_bounds])
        self.growth_target = get_growth_target()
        self.growth_tolerance = get_growth_tolerance()

    def calculate_portfolio_metrics(self, weights: np.ndarray) -> Dict:
        """
        Calculate portfolio metrics given weights

        Args:
            weights: Portfolio weights

        Returns:
            Dictionary of portfolio metrics
        """
        # Expected return
        portfolio_return = np.dot(weights, self.expected_returns.values)

        # Portfolio variance and standard deviation
        portfolio_variance = np.dot(weights, np.dot(self.cov_matrix.values, weights))
        portfolio_std = np.sqrt(portfolio_variance)

        # Sharpe ratio
        sharpe_ratio = (portfolio_return - self.risk_free_rate) / portfolio_std if portfolio_std > 0 else 0

        # Growth/Defensive split
        growth_weight = sum(weights[i] for i in self.growth_indices)
        defensive_weight = sum(weights[i] for i in self.defensive_indices)

        return {
            'return': portfolio_return,
            'volatility': portfolio_std,
            'variance': portfolio_variance,
            'sharpe_ratio': sharpe_ratio,
            'growth_weight': growth_weight,
            'defensive_weight': defensive_weight,
            'weights': weights
        }

    def optimize_portfolio(self,
                          target_return: Optional[float] = None,
                          growth_allocation: Optional[float] = None,
                          min_weight: float = 0.0,
                          max_weight: float = 0.4,
                          allow_short: bool = False,
                          enforce_exact_return: bool = False) -> Dict:
        """
        Optimize portfolio with various constraints

        Args:
            target_return: Minimum required return
            growth_allocation: Target growth asset allocation (e.g., 0.7 for 70%)
            min_weight: Minimum weight for any asset
            max_weight: Maximum weight for any asset
            allow_short: Whether to allow short selling
            enforce_exact_return: If True, force portfolio return to equal target_return

        Returns:
            Optimization results dictionary
        """
        if growth_allocation is None:
            growth_allocation = self.growth_target
        if growth_tolerance is None:
            growth_tolerance = self.growth_tolerance
        if bounds is None:
            bounds = [tuple(b) for b in self.asset_bounds]

        # Objective function (minimize variance)
        def objective(weights: np.ndarray) -> float:
            return weights @ self.cov_matrix.values @ weights

        constraints = self._build_constraints(
            target_return=target_return,
            growth_allocation=growth_allocation,
            enforce_exact_return=enforce_exact_return
        )
        bounds = self._build_bounds(
            min_weight=min_weight,
            max_weight=max_weight,
            allow_short=allow_short
        )

        # Initial guess (equal weights adjusted for constraints)
        x0 = np.ones(self.n_assets) / self.n_assets

        # Optimize
        result = minimize(
            objective,
            x0,
            method="SLSQP",
            bounds=bounds,
            constraints=constraints,
            options={"maxiter": 1000, "ftol": 1e-9},
        )

        if not result.success:
            print(f"Optimization warning: {result.message}")

        # Calculate metrics for optimal portfolio
        optimal_weights = result.x
        metrics = self.calculate_portfolio_metrics(optimal_weights)
        metrics['constraint_checks'] = self._summarise_constraint_checks(
            optimal_weights,
            bounds=bounds,
            growth_allocation=growth_allocation,
            growth_tolerance=growth_tolerance,
        )

        return {
            'success': result.success,
            'weights': optimal_weights,
            'metrics': metrics,
            'optimization_result': result
        }

    def _build_constraints(self,
                           target_return: Optional[float] = None,
                           growth_allocation: Optional[float] = None,
                           enforce_exact_return: bool = False) -> List[Dict]:
        """Create constraint list shared across optimizations."""
        constraints: List[Dict] = [{
            'type': 'eq',
            'fun': lambda w: np.sum(w) - 1
        }]

        if target_return is not None:
            if enforce_exact_return:
                constraints.append({
                    'type': 'eq',
                    'fun': lambda w, tr=target_return: np.dot(w, self.expected_returns.values) - tr
                })
            else:
                constraints.append({
                    'type': 'ineq',
                    'fun': lambda w, tr=target_return: np.dot(w, self.expected_returns.values) - tr
                })

        if growth_allocation is not None:
            tolerance = 0.06  # Allow ±6% deviation as per requirements
            constraints.append({
                'type': 'ineq',
                'fun': lambda w, target=growth_allocation, tol=tolerance:
                    np.sum(w[self.growth_indices]) - (target - tol)
            })
            constraints.append({
                'type': 'ineq',
                'fun': lambda w, target=growth_allocation, tol=tolerance:
                    (target + tol) - np.sum(w[self.growth_indices])
            })

        return constraints

    def _build_bounds(self,
                      min_weight: float,
                      max_weight: float,
                      allow_short: bool) -> List[Tuple[float, float]]:
        """Create bounds for portfolio weights."""
        if allow_short:
            return [(-1, max_weight) for _ in range(self.n_assets)]
        return [(min_weight, max_weight) for _ in range(self.n_assets)]

    def _optimize_expected_return(self,
                                  maximize: bool,
                                  growth_allocation: Optional[float],
                                  min_weight: float,
                                  max_weight: float,
                                  allow_short: bool = False) -> Dict:
        """
        Optimize purely for expected return subject to feasibility constraints.

        Args:
            maximize: Whether to maximize (True) or minimize (False) return
            growth_allocation: Optional growth proportion constraint
            min_weight: Lower bound for asset weights
            max_weight: Upper bound for asset weights
            allow_short: Whether short positions are allowed

        Returns:
            Optimization result dictionary mirroring optimize_portfolio
        """
        sign = -1 if maximize else 1

        def objective(weights):
            return sign * np.dot(weights, self.expected_returns.values)

        constraints = self._build_constraints(
            target_return=None,
            growth_allocation=growth_allocation
        )
        bounds = self._build_bounds(min_weight, max_weight, allow_short)
        x0 = np.ones(self.n_assets) / self.n_assets

        result = minimize(
            objective,
            x0,
            method='SLSQP',
            bounds=bounds,
            constraints=constraints,
            options={'maxiter': 1000, 'ftol': 1e-9}
        )

        if not result.success:
            print(f"Return optimization warning: {result.message}")

        metrics = self.calculate_portfolio_metrics(result.x)
        return {
            'success': result.success,
            'weights': result.x,
            'metrics': metrics,
            'optimization_result': result
        }

    def generate_efficient_frontier(self, n_points: int = 100000,
                                   growth_allocation: Optional[float] = None,
                                   min_weight: float = 0.0,
                                   max_weight: float = 0.4) -> pd.DataFrame:
        """
        Generate efficient frontier points under the qualitative asset bounds.
        """
        min_variance_result = self.optimize_portfolio(
            target_return=None,
            growth_allocation=growth_allocation,
            min_weight=min_weight,
            max_weight=max_weight
        )
        max_return_result = self._optimize_expected_return(
            maximize=True,
            growth_allocation=growth_allocation,
            min_weight=min_weight,
            max_weight=max_weight
        )

        if not (min_variance_result['success'] and max_return_result['success']):
            raise ValueError("Failed to determine feasible bounds for the efficient frontier.")

        min_return = min_variance_result['metrics']['return']
        max_return = max_return_result['metrics']['return']

        return_span = max_return - min_return
        if return_span < 1e-8:
            # Degenerate case: all portfolios yield same return
            metrics = min_variance_result['metrics']
            return pd.DataFrame([{
                'return': metrics['return'],
                'volatility': metrics['volatility'],
                'sharpe_ratio': metrics['sharpe_ratio'],
                'growth_weight': metrics['growth_weight']
            }])

        eps = max(1e-6, return_span * 1e-3)
        interior_points = max(n_points - 2, 0)

        frontier_points = []

        def _append_metrics(result_dict):
            metrics = result_dict['metrics']
            frontier_points.append({
                'return': metrics['return'],
                'volatility': metrics['volatility'],
                'sharpe_ratio': metrics['sharpe_ratio'],
                'growth_weight': metrics['growth_weight']
            })

        _append_metrics(min_variance_result)

        if interior_points > 0:
            raw_targets = np.linspace(min_return, max_return, interior_points + 2)[1:-1]
            for target_return in raw_targets:
                adjusted_target = min(max(target_return, min_return + eps), max_return - eps)
                if adjusted_target <= min_return or adjusted_target >= max_return:
                    continue
                result = self.optimize_portfolio(
                    target_return=adjusted_target,
                    growth_allocation=growth_allocation,
                    min_weight=min_weight,
                    max_weight=max_weight,
                    enforce_exact_return=True
                )

                if result['success']:
                    _append_metrics(result)

        if max_return_result['success']:
            _append_metrics(max_return_result)

        if not frontier_points:
            return pd.DataFrame()

        frontier_df = pd.DataFrame(frontier_points)
        frontier_df = frontier_df.sort_values('volatility').drop_duplicates(subset=['volatility', 'return'])
        frontier_df.reset_index(drop=True, inplace=True)

        return frontier_df

    def find_minimum_variance_portfolio(self, target_return: float,
                                       growth_allocation: float = 0.7) -> Dict:
        """
        Find minimum variance portfolio with target return constraint (Question 2b)

        Args:
            target_return: Minimum required return
            growth_allocation: Target growth asset allocation

        Returns:
            Optimization results
        """
        result = self.optimize_portfolio(
            target_return=target_return,
            growth_allocation=growth_allocation,
        )

        if result['success']:
            print(f"\nMinimum Variance Portfolio (Return ≥ {target_return:.2%}):")
            print(f"Expected Return: {result['metrics']['return']:.2%}")
            print(f"Volatility: {result['metrics']['volatility']:.2%}")
            print(f"Sharpe Ratio: {result['metrics']['sharpe_ratio']:.3f}")
            print(f"Growth Allocation: {result['metrics']['growth_weight']:.1%}")

            print("\nOptimal Weights:")
            for i, asset in enumerate(self.asset_names):
                if result['weights'][i] > 0.001:  # Only show non-zero weights
                    print(f"  {asset[:40]:40} {result['weights'][i]:7.2%}")

        return result

    def compare_risk_profiles(self) -> pd.DataFrame:
        """
        Compare different portfolio risk profiles (Question 2e)

        Returns:
            DataFrame comparing defensive, balanced, and aggressive portfolios
        """
        profiles = {
            'Defensive': {'growth': 0.3, 'defensive': 0.7},
            'Balanced': {'growth': 0.7, 'defensive': 0.3},
            'Aggressive': {'growth': 0.9, 'defensive': 0.1}
        }

        results = []

        for profile_name, allocation in profiles.items():
            # Optimize portfolio for this profile
            if profile_name == 'Balanced':
                profile_bounds = [tuple(b) for b in self.asset_bounds]
            elif profile_name == 'Defensive':
                profile_bounds = [
                    (0.0, min(0.5, b[1] + 0.1)) if '[G]' in self.asset_names[idx]
                    else (max(0.0, b[0]), min(0.6, b[1] + 0.1))
                    for idx, b in enumerate(self.asset_bounds)
                ]
            else:  # Aggressive
                profile_bounds = [
                    (max(0.0, b[0]), min(0.5, b[1] + 0.1)) if '[G]' in self.asset_names[idx]
                    else (0.0, min(0.3, b[1]))
                    for idx, b in enumerate(self.asset_bounds)
                ]
            result = self.optimize_portfolio(
                target_return=self.target_return,
                growth_allocation=allocation['growth'],
                bounds=profile_bounds,
            )

            if not result['success']:
                fallback_bounds = [
                    (0.0, 0.6) if '[G]' in self.asset_names[idx] else (0.0, 1.0)
                    for idx in range(self.n_assets)
                ]
                result = self.optimize_portfolio(
                    target_return=self.target_return,
                    growth_allocation=allocation['growth'],
                    bounds=fallback_bounds,
                )

            if result['success']:
                metrics = result['metrics']

                # Calculate exponential utility
                gamma = 1  # Risk aversion parameter
                expected_utility = -np.exp(-gamma * metrics['return'])

                # Calculate downside risk metrics
                downside_vol = self._calculate_downside_volatility(result['weights'])

                prob_negative_year, max_drawdown = self._calculate_additional_risks(result['weights'], metrics)

                results.append({
                    'Profile': profile_name,
                    'Growth %': allocation['growth'] * 100,
                    'Defensive %': allocation['defensive'] * 100,
                    'Expected Return': metrics['return'],
                    'Volatility': metrics['volatility'],
                    'Sharpe Ratio': metrics['sharpe_ratio'],
                    'Exponential Utility': expected_utility,
                    'Downside Volatility': downside_vol,
                    'Sortino Ratio': (metrics['return'] - self.risk_free_rate) / downside_vol if downside_vol > 0 else 0,
                    'P(Negative Year)': prob_negative_year,
                    'Max Drawdown': max_drawdown
                })

        return pd.DataFrame(results)

    def _calculate_downside_volatility(self, weights: np.ndarray,
                                      threshold: Optional[float] = None) -> float:
        """
        Calculate downside volatility (semi-deviation)

        Args:
            weights: Portfolio weights
            threshold: Return threshold (default is risk-free rate)

        Returns:
            Annualized downside volatility
        """
        if threshold is None:
            threshold = self.risk_free_rate / 12  # Monthly threshold

        # This is simplified - ideally would use actual return distribution
        # For now, approximate using normal distribution
        portfolio_vol = np.sqrt(np.dot(weights, np.dot(self.cov_matrix.values, weights)))

        # Approximate downside volatility (simplified)
        downside_vol = portfolio_vol * np.sqrt(2/np.pi)  # Rough approximation

        return downside_vol

<<<<<<< HEAD
    def _compute_extreme_returns(
        self,
        growth_allocation: float,
        bounds: List[Tuple[float, float]],
    ) -> Tuple[float, float]:
        """
        Solve for the minimum and maximum expected returns under constraints.
        """
        def optimise(direction: int) -> float:
            def obj(weights: np.ndarray) -> float:
                return -direction * (weights @ self.expected_returns.values)

            initial = np.clip(
                self.benchmark_initial_guess(bounds),
                [b[0] for b in bounds],
                [b[1] for b in bounds],
            )

            res = minimize(
                obj,
                initial,
                method="SLSQP",
                bounds=bounds,
                constraints=[
                    {"type": "eq", "fun": lambda w: np.sum(w) - 1},
                    {
                        "type": "ineq",
                        "fun": lambda w: sum(w[i] for i in self.growth_indices)
                        - (growth_allocation - self.growth_tolerance),
                    },
                    {
                        "type": "ineq",
                        "fun": lambda w: (growth_allocation + self.growth_tolerance)
                        - sum(w[i] for i in self.growth_indices),
                    },
                ],
                options={"maxiter": 1000, "ftol": 1e-9},
            )
            return res.x @ self.expected_returns.values

        min_ret = optimise(direction=-1)
        max_ret = optimise(direction=1)
        if min_ret > max_ret:
            min_ret, max_ret = max_ret, min_ret
        return min_ret, max_ret

    def benchmark_initial_guess(self, bounds: List[Tuple[float, float]]) -> np.ndarray:
        """
        Produce a feasible starting point anchored to target weights.
        """
        target = np.array([TARGET_CONSTRAINTS[name].target for name in self.asset_names])
        lower = np.array([b[0] for b in bounds])
        upper = np.array([b[1] for b in bounds])
        guess = np.clip(target, lower, upper)
        total = guess.sum()
        if total == 0:
            guess = np.full_like(guess, 1 / len(guess))
        else:
            guess = guess / total
        return guess

    def _summarise_constraint_checks(
        self,
        weights: np.ndarray,
        bounds: List[Tuple[float, float]],
        growth_allocation: float,
        growth_tolerance: float,
    ) -> Dict[str, float]:
        """Diagnostics for constraint tightness."""
        lower = np.array([b[0] for b in bounds])
        upper = np.array([b[1] for b in bounds])
        checks = {
            "growth_gap": sum(weights[i] for i in self.growth_indices) - growth_allocation,
            "growth_lower_buffer": sum(weights[i] for i in self.growth_indices)
            - (growth_allocation - growth_tolerance),
            "growth_upper_buffer": (growth_allocation + growth_tolerance)
            - sum(weights[i] for i in self.growth_indices),
        }
        for idx, name in enumerate(self.asset_names):
            checks[f"{name}::lower_buffer"] = weights[idx] - lower[idx]
            checks[f"{name}::upper_buffer"] = upper[idx] - weights[idx]
        return checks
=======
    def _calculate_additional_risks(self, weights: np.ndarray, metrics: Dict) -> Tuple[float, float]:
        """
        Calculate probability of negative annual return and maximum drawdown.

        Args:
            weights: Portfolio weights
            metrics: Dict of portfolio metrics (requires expected return & volatility)

        Returns:
            Tuple (prob_negative_year, max_drawdown)
        """
        monthly_series = self._portfolio_return_series(weights)

        if monthly_series is not None and not monthly_series.empty:
            annual_returns = monthly_series.groupby(monthly_series.index.to_period('Y')).apply(
                lambda x: np.prod(1 + x) - 1
            )
            prob_negative = float((annual_returns < 0).mean()) if not annual_returns.empty else np.nan

            wealth = (1 + monthly_series).cumprod()
            running_max = wealth.cummax()
            drawdowns = wealth / running_max - 1
            max_drawdown = float(abs(drawdowns.min())) if not drawdowns.empty else np.nan
        else:
            mu = metrics.get('return', 0.0)
            sigma = metrics.get('volatility', 0.0)
            if sigma > 0:
                prob_negative = float(norm.cdf(-mu / sigma))
                # Approximate drawdown as 2 standard deviations drop under log-normal assumption
                approx_drop = np.exp(mu - 2 * sigma)
                max_drawdown = float(max(0.0, 1 - approx_drop))
            else:
                prob_negative = 1.0 if mu < 0 else 0.0
                max_drawdown = 0.0

        return prob_negative, max_drawdown

    def _portfolio_return_series(self, weights: np.ndarray) -> Optional[pd.Series]:
        """
        Build historical monthly portfolio returns if data is available.

        Args:
            weights: Portfolio weights

        Returns:
            Series of monthly returns or None if data unavailable
        """
        if self.returns_data is None:
            return None

        portfolio_returns = self.returns_data.dot(weights)
        return portfolio_returns.dropna()
>>>>>>> 8c2159ca

    def plot_efficient_frontier(self, frontier_df: pd.DataFrame,
                               special_portfolios: Optional[List[Dict]] = None,
                               overlay_frontiers: Optional[List[Dict]] = None,
                               save_path: Optional[str] = None):
        """
        Plot the efficient frontier

        Args:
            frontier_df: DataFrame with frontier points
            special_portfolios: List of special portfolios to highlight
            overlay_frontiers: Additional frontier curves (dict with 'data' and optional style)
            save_path: Path to save the plot
        """
        if frontier_df.empty:
            raise ValueError("Efficient frontier data is empty. Generate frontier before plotting.")

        frontier_sorted = frontier_df.sort_values('volatility')

        plt.figure(figsize=(12, 8))

        # Plot efficient frontier
        plt.plot(frontier_sorted['volatility'] * 100, frontier_sorted['return'] * 100,
                'b-', linewidth=2, label='Efficient Frontier')

        if overlay_frontiers:
            for frontier in overlay_frontiers:
                data = frontier.get('data')
                if data is None or data.empty:
                    continue
                sorted_data = data.sort_values('volatility')
                plot_kwargs = {
                    'linewidth': frontier.get('linewidth', 2),
                    'linestyle': frontier.get('linestyle', '-'),
                    'color': frontier.get('color', 'b'),
                    'alpha': frontier.get('alpha', 0.3),
                    'label': frontier.get('label', 'Additional Frontier')
                }
                plt.plot(sorted_data['volatility'] * 100, sorted_data['return'] * 100,
                        **plot_kwargs)

        # Plot individual assets
        asset_vols = np.sqrt(np.diag(self.cov_matrix.values)) * 100
        asset_returns = self.expected_returns.values * 100

        for i, asset in enumerate(self.asset_names):
            marker = 'o' if i in self.growth_indices else 's'
            color = 'green' if i in self.growth_indices else 'red'
            plt.scatter(asset_vols[i], asset_returns[i],
                       marker=marker, s=100, c=color, alpha=0.6)
            plt.annotate(asset.split('[')[0][:10], (asset_vols[i], asset_returns[i]),
                        fontsize=8, ha='right')

        # Plot special portfolios if provided
        if special_portfolios:
            for portfolio in special_portfolios:
                plt.scatter(portfolio['volatility'] * 100, portfolio['return'] * 100,
                          marker='x', s=200, c='gold', edgecolor='black',
                          label=portfolio.get('name', 'Special'))

        # Add target return line
        plt.axhline(y=self.target_return * 100, color='r', linestyle='--',
                   alpha=0.5, label=f'Target Return ({self.target_return:.2%})')

        plt.xlabel('Volatility (%)', fontsize=12)
        plt.ylabel('Expected Return (%)', fontsize=12)
        plt.title('Efficient Frontier with Asset Constraints', fontsize=14)
        plt.legend(loc='best')
        plt.grid(True, alpha=0.3)

        if save_path:
            save_dir = os.path.dirname(save_path)
            if save_dir:
                os.makedirs(save_dir, exist_ok=True)
            plt.savefig(save_path, dpi=300, bbox_inches='tight')
        plt.show()

    def generate_optimization_report(self) -> Dict:
        """
        Generate comprehensive optimization report for Question 2(a-e)

        Returns:
            Dictionary containing all optimization results
        """
        report = {}

        # Question 2a: Efficient Frontier
        print("\n" + "="*60)
        print("QUESTION 2a: EFFICIENT FRONTIER")
        print("="*60)

        # Generate frontiers with different constraints
        frontier_unconstrained = self.generate_efficient_frontier(
            n_points=500,
            min_weight=0.0,
            max_weight=1.0
        )

        frontier_constrained = self.generate_efficient_frontier(
            n_points=500,
            min_weight=0.0,
            max_weight=0.4
        )

        frontier_balanced = self.generate_efficient_frontier(
            n_points=500,
            growth_allocation=0.7,
            min_weight=0.0,
            max_weight=0.4
        )

        report['efficient_frontiers'] = {
            'unconstrained': frontier_unconstrained,
            'constrained': frontier_constrained,
            'balanced_70_30': frontier_balanced
        }

        # Question 2b: Minimum Variance Portfolio
        print("\n" + "="*60)
        print("QUESTION 2b: MINIMUM VARIANCE PORTFOLIO")
        print("="*60)

        min_var_result = self.find_minimum_variance_portfolio(
            target_return=self.target_return,
            growth_allocation=0.7
        )
        report['minimum_variance_portfolio'] = min_var_result

        # Question 2e: Risk Profile Comparison
        print("\n" + "="*60)
        print("QUESTION 2e: PORTFOLIO RISK PROFILES COMPARISON")
        print("="*60)

        comparison_df = self.compare_risk_profiles()
        print("\n", comparison_df.to_string(index=False))

        report['risk_profile_comparison'] = comparison_df

        # Additional analysis
        report['analysis'] = {
            'target_return': self.target_return,
            'risk_free_rate': self.risk_free_rate,
            'n_assets': self.n_assets,
            'growth_assets': [self.asset_names[i] for i in self.growth_indices],
            'defensive_assets': [self.asset_names[i] for i in self.defensive_indices]
        }

        return report


def run_static_optimization():
    """Run complete static portfolio optimization for Question 2(a-e)"""
    from data_loader import AssetDataLoader
    from parameter_estimation import ParameterEstimator

    print("="*60)
    print("STATIC PORTFOLIO OPTIMIZATION (Questions 2a-e)")
    print("="*60)

    # Load data
    data_path = os.path.join(
        os.path.dirname(os.path.dirname(os.path.abspath(__file__))),
        'data',
        'BBG Data (2000-2025).xlsx'
    )
    loader = AssetDataLoader(data_path)
    returns_data = loader.load_data()

    # Estimate parameters
    estimator = ParameterEstimator(returns_data)
    expected_returns = estimator.estimate_expected_returns('combined')
    cov_matrix = estimator.estimate_covariance_matrix('shrinkage')

    # Initialize optimizer
    optimizer = StaticPortfolioOptimizer(expected_returns, cov_matrix, returns_data=returns_data)

    # Generate full report
    report = optimizer.generate_optimization_report()

    # Plot efficient frontier
    frontier_df = report['efficient_frontiers']['balanced_70_30']
    min_var_portfolio = report['minimum_variance_portfolio']['metrics']

    special_portfolios = [{
        'name': 'Min Variance (TR≥5.594%)',
        'return': min_var_portfolio['return'],
        'volatility': min_var_portfolio['volatility']
    }]

    overlay_frontiers = [{
        'data': report['efficient_frontiers']['unconstrained'],
        'label': 'Efficient Frontier (Unconstrained)',
        'color': 'blue',
        'alpha': 0.3,
        'linewidth': 2
    }]

    optimizer.plot_efficient_frontier(
        frontier_df,
        special_portfolios=special_portfolios,
        overlay_frontiers=overlay_frontiers,
        save_path='../outputs/figures/efficient_frontier.png'
    )

    return report


if __name__ == "__main__":
    run_static_optimization()<|MERGE_RESOLUTION|>--- conflicted
+++ resolved
@@ -6,50 +6,21 @@
 import os
 import numpy as np
 import pandas as pd
-<<<<<<< HEAD
-from scipy.optimize import minimize
-from typing import Dict, List, Optional, Tuple
-=======
 from scipy.optimize import minimize, LinearConstraint, Bounds
 from scipy.stats import norm
 from typing import Dict, List, Tuple, Optional
->>>>>>> 8c2159ca
 import matplotlib.pyplot as plt
 import seaborn as sns
 import warnings
 
-try:
-    from .constraints_config import (
-        TARGET_CONSTRAINTS,
-        get_asset_bounds,
-        get_growth_target,
-        get_growth_tolerance,
-    )
-except ImportError:  # pragma: no cover - allow standalone execution
-    from constraints_config import (
-        TARGET_CONSTRAINTS,
-        get_asset_bounds,
-        get_growth_target,
-        get_growth_tolerance,
-    )
-
 warnings.filterwarnings('ignore')
 
 
 class StaticPortfolioOptimizer:
     """Static portfolio optimization using Markowitz framework"""
 
-<<<<<<< HEAD
-    def __init__(
-        self,
-        expected_returns: pd.Series,
-        cov_matrix: pd.DataFrame,
-        risk_free_rate: float = 0.02,
-    ):
-=======
     def __init__(self, expected_returns: pd.Series, cov_matrix: pd.DataFrame,
                  risk_free_rate: float = 0.02, returns_data: Optional[pd.DataFrame] = None):
->>>>>>> 8c2159ca
         """
         Initialize portfolio optimizer
 
@@ -59,30 +30,19 @@
             risk_free_rate: Annual risk-free rate
             returns_data: Optional historical returns (monthly) for additional analytics
         """
-        self.expected_returns = expected_returns.sort_index()
-        self.cov_matrix = cov_matrix.loc[self.expected_returns.index, self.expected_returns.index]
+        self.expected_returns = expected_returns
+        self.cov_matrix = cov_matrix
         self.risk_free_rate = risk_free_rate
-<<<<<<< HEAD
-        self.n_assets = len(self.expected_returns)
-        self.asset_names = self.expected_returns.index.tolist()
-=======
         self.n_assets = len(expected_returns)
         self.asset_names = expected_returns.index.tolist()
         self.returns_data = returns_data
->>>>>>> 8c2159ca
 
         # Identify growth and defensive assets
-        self.growth_indices = [i for i, name in enumerate(self.asset_names) if "[G]" in name]
-        self.defensive_indices = [i for i, name in enumerate(self.asset_names) if "[D]" in name]
+        self.growth_indices = [i for i, name in enumerate(self.asset_names) if '[G]' in name]
+        self.defensive_indices = [i for i, name in enumerate(self.asset_names) if '[D]' in name]
 
         # Target parameters from requirements
         self.target_return = 0.05594  # CPI + 3%
-        bounds_lookup = get_asset_bounds(tuple(self.asset_names))
-        self.asset_bounds = np.array([bounds_lookup[name] for name in self.asset_names])
-        self.lower_bounds = np.array([b[0] for b in self.asset_bounds])
-        self.upper_bounds = np.array([b[1] for b in self.asset_bounds])
-        self.growth_target = get_growth_target()
-        self.growth_tolerance = get_growth_tolerance()
 
     def calculate_portfolio_metrics(self, weights: np.ndarray) -> Dict:
         """
@@ -139,16 +99,9 @@
         Returns:
             Optimization results dictionary
         """
-        if growth_allocation is None:
-            growth_allocation = self.growth_target
-        if growth_tolerance is None:
-            growth_tolerance = self.growth_tolerance
-        if bounds is None:
-            bounds = [tuple(b) for b in self.asset_bounds]
-
         # Objective function (minimize variance)
-        def objective(weights: np.ndarray) -> float:
-            return weights @ self.cov_matrix.values @ weights
+        def objective(weights):
+            return np.dot(weights, np.dot(self.cov_matrix.values, weights))
 
         constraints = self._build_constraints(
             target_return=target_return,
@@ -168,10 +121,10 @@
         result = minimize(
             objective,
             x0,
-            method="SLSQP",
+            method='SLSQP',
             bounds=bounds,
             constraints=constraints,
-            options={"maxiter": 1000, "ftol": 1e-9},
+            options={'maxiter': 1000, 'ftol': 1e-9}
         )
 
         if not result.success:
@@ -180,12 +133,6 @@
         # Calculate metrics for optimal portfolio
         optimal_weights = result.x
         metrics = self.calculate_portfolio_metrics(optimal_weights)
-        metrics['constraint_checks'] = self._summarise_constraint_checks(
-            optimal_weights,
-            bounds=bounds,
-            growth_allocation=growth_allocation,
-            growth_tolerance=growth_tolerance,
-        )
 
         return {
             'success': result.success,
@@ -296,7 +243,16 @@
                                    min_weight: float = 0.0,
                                    max_weight: float = 0.4) -> pd.DataFrame:
         """
-        Generate efficient frontier points under the qualitative asset bounds.
+        Generate efficient frontier points
+
+        Args:
+            n_points: Number of points on the frontier
+            growth_allocation: Fixed growth allocation if required
+            min_weight: Minimum weight for any asset
+            max_weight: Maximum weight for any asset
+
+        Returns:
+            DataFrame with efficient frontier points
         """
         min_variance_result = self.optimize_portfolio(
             target_return=None,
@@ -388,6 +344,8 @@
         result = self.optimize_portfolio(
             target_return=target_return,
             growth_allocation=growth_allocation,
+            min_weight=0.0,
+            max_weight=0.4
         )
 
         if result['success']:
@@ -421,36 +379,12 @@
 
         for profile_name, allocation in profiles.items():
             # Optimize portfolio for this profile
-            if profile_name == 'Balanced':
-                profile_bounds = [tuple(b) for b in self.asset_bounds]
-            elif profile_name == 'Defensive':
-                profile_bounds = [
-                    (0.0, min(0.5, b[1] + 0.1)) if '[G]' in self.asset_names[idx]
-                    else (max(0.0, b[0]), min(0.6, b[1] + 0.1))
-                    for idx, b in enumerate(self.asset_bounds)
-                ]
-            else:  # Aggressive
-                profile_bounds = [
-                    (max(0.0, b[0]), min(0.5, b[1] + 0.1)) if '[G]' in self.asset_names[idx]
-                    else (0.0, min(0.3, b[1]))
-                    for idx, b in enumerate(self.asset_bounds)
-                ]
             result = self.optimize_portfolio(
                 target_return=self.target_return,
                 growth_allocation=allocation['growth'],
-                bounds=profile_bounds,
+                min_weight=0.0,
+                max_weight=0.4
             )
-
-            if not result['success']:
-                fallback_bounds = [
-                    (0.0, 0.6) if '[G]' in self.asset_names[idx] else (0.0, 1.0)
-                    for idx in range(self.n_assets)
-                ]
-                result = self.optimize_portfolio(
-                    target_return=self.target_return,
-                    growth_allocation=allocation['growth'],
-                    bounds=fallback_bounds,
-                )
 
             if result['success']:
                 metrics = result['metrics']
@@ -504,90 +438,6 @@
 
         return downside_vol
 
-<<<<<<< HEAD
-    def _compute_extreme_returns(
-        self,
-        growth_allocation: float,
-        bounds: List[Tuple[float, float]],
-    ) -> Tuple[float, float]:
-        """
-        Solve for the minimum and maximum expected returns under constraints.
-        """
-        def optimise(direction: int) -> float:
-            def obj(weights: np.ndarray) -> float:
-                return -direction * (weights @ self.expected_returns.values)
-
-            initial = np.clip(
-                self.benchmark_initial_guess(bounds),
-                [b[0] for b in bounds],
-                [b[1] for b in bounds],
-            )
-
-            res = minimize(
-                obj,
-                initial,
-                method="SLSQP",
-                bounds=bounds,
-                constraints=[
-                    {"type": "eq", "fun": lambda w: np.sum(w) - 1},
-                    {
-                        "type": "ineq",
-                        "fun": lambda w: sum(w[i] for i in self.growth_indices)
-                        - (growth_allocation - self.growth_tolerance),
-                    },
-                    {
-                        "type": "ineq",
-                        "fun": lambda w: (growth_allocation + self.growth_tolerance)
-                        - sum(w[i] for i in self.growth_indices),
-                    },
-                ],
-                options={"maxiter": 1000, "ftol": 1e-9},
-            )
-            return res.x @ self.expected_returns.values
-
-        min_ret = optimise(direction=-1)
-        max_ret = optimise(direction=1)
-        if min_ret > max_ret:
-            min_ret, max_ret = max_ret, min_ret
-        return min_ret, max_ret
-
-    def benchmark_initial_guess(self, bounds: List[Tuple[float, float]]) -> np.ndarray:
-        """
-        Produce a feasible starting point anchored to target weights.
-        """
-        target = np.array([TARGET_CONSTRAINTS[name].target for name in self.asset_names])
-        lower = np.array([b[0] for b in bounds])
-        upper = np.array([b[1] for b in bounds])
-        guess = np.clip(target, lower, upper)
-        total = guess.sum()
-        if total == 0:
-            guess = np.full_like(guess, 1 / len(guess))
-        else:
-            guess = guess / total
-        return guess
-
-    def _summarise_constraint_checks(
-        self,
-        weights: np.ndarray,
-        bounds: List[Tuple[float, float]],
-        growth_allocation: float,
-        growth_tolerance: float,
-    ) -> Dict[str, float]:
-        """Diagnostics for constraint tightness."""
-        lower = np.array([b[0] for b in bounds])
-        upper = np.array([b[1] for b in bounds])
-        checks = {
-            "growth_gap": sum(weights[i] for i in self.growth_indices) - growth_allocation,
-            "growth_lower_buffer": sum(weights[i] for i in self.growth_indices)
-            - (growth_allocation - growth_tolerance),
-            "growth_upper_buffer": (growth_allocation + growth_tolerance)
-            - sum(weights[i] for i in self.growth_indices),
-        }
-        for idx, name in enumerate(self.asset_names):
-            checks[f"{name}::lower_buffer"] = weights[idx] - lower[idx]
-            checks[f"{name}::upper_buffer"] = upper[idx] - weights[idx]
-        return checks
-=======
     def _calculate_additional_risks(self, weights: np.ndarray, metrics: Dict) -> Tuple[float, float]:
         """
         Calculate probability of negative annual return and maximum drawdown.
@@ -640,7 +490,6 @@
 
         portfolio_returns = self.returns_data.dot(weights)
         return portfolio_returns.dropna()
->>>>>>> 8c2159ca
 
     def plot_efficient_frontier(self, frontier_df: pd.DataFrame,
                                special_portfolios: Optional[List[Dict]] = None,
