--- conflicted
+++ resolved
@@ -395,7 +395,6 @@
 
 def run_advanced_optimization():
     """Run advanced optimization for Questions 2(f-g)"""
-    from pathlib import Path
     from data_loader import AssetDataLoader
     from parameter_estimation import ParameterEstimator
     from static_optimization import StaticPortfolioOptimizer
@@ -405,18 +404,12 @@
     print("="*60)
 
     # Load data
-<<<<<<< HEAD
-    base_dir = Path(__file__).resolve().parents[1]
-    data_path = base_dir / 'data' / 'HistoricalData(2012-2024).xlsm'
-    loader = AssetDataLoader(str(data_path))
-=======
     data_path = os.path.join(
         os.path.dirname(os.path.dirname(os.path.abspath(__file__))),
         'data',
         'BBG Data (2000-2025).xlsx'
     )
     loader = AssetDataLoader(data_path)
->>>>>>> ab13223e224ad082ffed9bbf5757bb99c78c5e69
     returns_data = loader.load_data()
 
     # Estimate parameters
@@ -432,17 +425,12 @@
     utility_optimizer = UtilityOptimizer(expected_returns, cov_matrix)
 
     # Get mean-variance optimal portfolio for comparison
-<<<<<<< HEAD
-    static_optimizer = StaticPortfolioOptimizer(expected_returns, cov_matrix)
-    mv_result = static_optimizer.optimize_portfolio(target_return=0.05594, growth_allocation=0.73)
-=======
     static_optimizer = StaticPortfolioOptimizer(
         expected_returns,
         cov_matrix,
         returns_data=returns_data
     )
     mv_result = static_optimizer.optimize_portfolio(target_return=0.05594, growth_allocation=0.7)
->>>>>>> 8c2159ca
 
     # Compare utility-optimal with mean-variance
     comparison = utility_optimizer.compare_with_mean_variance(mv_result['weights'], gamma=1)
@@ -505,7 +493,7 @@
         )
         corrected_result = corrected_optimizer.optimize_portfolio(
             target_return=0.05594,
-            growth_allocation=0.73
+            growth_allocation=0.7
         )
 
         print(f"\nUsing {best_method} correction:")
